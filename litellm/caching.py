--- conflicted
+++ resolved
@@ -996,11 +996,8 @@
         self.supported_call_types = supported_call_types  # default to ["completion", "acompletion", "embedding", "aembedding"]
         self.type = type
         self.namespace = namespace
-<<<<<<< HEAD
         self.redis_flush_size = redis_flush_size
-=======
         self.ttl = ttl
->>>>>>> f1538897
 
     def get_cache_key(self, *args, **kwargs):
         """
