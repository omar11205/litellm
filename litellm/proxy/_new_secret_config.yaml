--- conflicted
+++ resolved
@@ -1,23 +1,6 @@
 model_list:
   - model_name: gpt-5-mini
     litellm_params:
-<<<<<<< HEAD
-      model: openai/fake
-      api_key: fake-key
-      api_base: https://exampleopenaiendpoint-production.up.railway.app/
-  - model_name: wildcard_models/*
-    litellm_params:
-      model: openai/*
-  - model_name: gpt-4o
-    litellm_params:
-      model: azure/gpt-4o
-      api_base: https://cog-cuda-atg-sage-eastus2.openai.azure.com
-      api_version: 2025-04-01-preview
-
-litellm_settings:
-  enable_azure_ad_token_refresh: true
-=======
       model: azure/gpt-5-mini-2
       api_key: os.environ/AZURE_API_KEY_ALT
-      api_base: os.environ/AZURE_API_BASE_ALT
->>>>>>> c4022ade
+      api_base: os.environ/AZURE_API_BASE_ALT